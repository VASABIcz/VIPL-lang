<<<<<<< HEAD
use std::arch::asm;
=======
extern crate core;

mod lexer;
mod parser;
mod ast;

>>>>>>> 43b913a7
use std::collections::HashMap;
use std::mem::transmute;
use std::ops::Add;
use crate::DataType::*;
use crate::FuncType::*;
use crate::OpCode::*;
use crate::Value::*;

#[derive(Clone, Debug)]
pub enum DataType {
    Int,
    Float,
    Bool,
    Array {
        inner: Box<DataType>
    },
    Object {
        name: String
    }
}

impl DataType {
    fn fromString(s: &str) -> Self {
        if s.ends_with("[]") {
            return DataType::Array {
                inner: Box::new(DataType::fromString(s.strip_suffix("[]").unwrap())),
            }
        }

        match s {
            "int" => DataType::Int,
            "float" => DataType::Float,
            "bool" => DataType::Bool,
            _ => DataType::Object { name: String::from(s) }
        }
    }
}

#[repr(u8)]
#[derive(Debug)]
enum RawDataType {
    Int,
    Float,
    Bool,
    Array,
    Object
}

impl DataType {
    fn toBytes(&self, bytes: &mut Vec<u8>) {
        let opId: [u8; 32] = unsafe { transmute((*self).clone()) };
        bytes.push(opId[0]);
        match self {
            Int => {}
            Float => {}
            Bool => {}
            Array { inner } => {
                inner.toBytes(bytes)
            }
            Object { name } => {
                let bs = name.escape_default().to_string();
                bytes.extend(bs.len().to_ne_bytes());
                bytes.extend(bs.as_bytes())
            }
        }
    }
}

impl DataType {
    fn toString(&self) -> &str {
        match self {
            Int => "int",
            Float => "float",
            Bool => "bool",
            Array { inner } => "",
            Object { name } => &name
        }
    }
}

impl DataType {
    fn toDefaultValue(&self) -> Value {
        match self {
            Int => Num(0),
            Float => Flo(0.),
            Bool => Bol(false),
            Array { .. } => panic!(),
            Object { .. } => panic!()
        }
    }
}

#[derive(Clone, Debug)]
enum JmpType {
    One,
    Zero,
    Jmp,
    Gt,
    Less,
    True
}

impl JmpType {
    fn toBytes(&self, bytes: &mut Vec<u8>) {
        let opId: [u8; 1] = unsafe { std::mem::transmute((*self).clone()) };
        bytes.push(opId[0]);
    }
}

#[derive(Clone, Debug)]
pub struct VariableMetadata {
    pub name: String,
    pub typ: DataType
}

impl VariableMetadata {
    fn toBytes(&self, bytes: &mut Vec<u8>) {
        let bs = self.name.escape_default().to_string();
        bytes.extend(bs.len().to_ne_bytes());
        bytes.extend(bs.as_bytes());
        self.typ.toBytes(bytes);
    }
}

#[derive(Clone, Debug)]
enum OpCode {
    FunBegin,
    FunName {
        name: String
    },
    FunReturn {
        typ: Option<DataType>
    },
    LocalVarTable {
        typ: Box<[VariableMetadata]>,
        argsCount: usize
    },
    FunEnd,
    F2I,
    I2F,
    PushInt(isize),
    PushFloat(f32),
    PushBool(bool),
    Pop,
    Dup,
    PushLocal {
        index: usize
    },
    SetLocal {
        index: usize,
        typ: DataType
    },
    Jmp {
        offset: isize,
        jmpType: JmpType,
        typ: DataType
    },
    Call {
        name: String,
        args: Box<[DataType]>,
        encoded: String
    },
    Return,

    Add(DataType),
    Sub(DataType),
    Div(DataType),
    Mul(DataType),

    Equals(DataType),
    Greater(DataType),
    Less(DataType),

    Or,
    And,
    Not,

    ClassBegin,
    ClassName {
        name: String
    },
    ClassField {
        name: String,
        typ: DataType
    },
    ClassEnd,
    New {
        name: String
    },
    GetField {
        name: String,
        typ: DataType
    },
    SetField {
        name: String,
        typ: DataType
    },

    ArrayNew(DataType),
    ArrayStore(DataType),
    ArrayLoad(DataType),
    ArrayLength,
    Inc {
        typ: DataType,
        index: usize
    },
    Dec {
        typ: DataType,
        index: usize
    }
}

#[repr(u8)]
#[derive(Debug)]
enum RawOpCode{
    FunBegin,
    FunName,
    FunReturn,
    LocalVarTable,
    FunEnd,
    F2I,
    I2F,
    PushInt,
    PushFloat,
    PushBool,
    Pop,
    Dup,
    PushLocal,
    SetLocal,
    Jmp,
    Call,
    Return,
    Add,
    Sub,
    Div,
    Mul,

    Equals,
    Greater,
    Less,

    Or,
    And,
    Not,

    ClassBegin,
    ClassName,
    ClassField,
    ClassEnd,
    New,
    GetField,
    SetField,

    ArrayNew,
    ArrayStore,
    ArrayLoad,
    ArrayLength,
    Inc,
    Dec
}

struct MyObjectField {
    pub typ: DataType,
    pub value: Value
}

enum MyObject {
    ArrayObj {
        values: Vec<Value>,
        typ: DataType,
        size: usize
    },
    RuntimeObj {
        name: String,
        fields: Option<HashMap<String, MyObjectField>>
    }
}

#[derive(Clone)]
struct MyClassField {
    pub name: String,
    pub typ: DataType,
}

#[derive(Clone)]
struct MyClass {
    pub name: String,
    pub fields: HashMap<String, MyClassField>
}

#[derive(Clone, Debug)]
enum Value {
    Num(isize),
    Flo(f32),
    Bol(bool),
    Reference()
}

impl Value {
    #[inline(always)]
    fn getNum(&self) -> isize {
        match self {
            Num(v) => *v,
            Flo(_) => panic!(),
            Bol(_) => panic!(),
            Reference() => panic!()
        }
    }

    #[inline(always)]
    fn getFlo(&self) -> f32 {
        match self {
            Num(_) => panic!(),
            Flo(v) => *v,
            Bol(_) => panic!(),
            Reference() => panic!()
        }
    }

    #[inline(always)]
    fn getRefFlo(&mut self) -> &mut f32 {
        match self {
            Num(_) => panic!(),
            Flo(v) => v,
            Bol(_) => panic!(),
            Reference() => panic!()
        }
    }

    #[inline(always)]
    fn getRefNum(&mut self) -> &mut isize {
        match self {
            Num(v) => v,
            Flo(_) => panic!(),
            Bol(_) => panic!(),
            Reference() => panic!()
        }
    }

    #[inline(always)]
    fn getRefBol(&mut self) -> &mut bool {
        match self {
            Num(_) => panic!(),
            Flo(_) => panic!(),
            Bol(v) => v,
            Reference() => panic!()
        }
    }

    #[inline(always)]
    fn getBool(&self) -> bool {
        match self {
            Num(_) => panic!(),
            Flo(_) => panic!(),
            Bol(v) => *v,
            Reference() => panic!()
        }
    }
}

impl Value {
    #[inline(always)]
    fn or(&mut self, val: Value) {
        let r = self.getRefBol();
        *r = *r || val.getBool();
    }

    #[inline(always)]
    fn and(&mut self, val: Value) {
        let r = self.getRefBol();
        *r = *r && val.getBool();
    }

    #[inline(always)]
    fn not(&mut self) {
        let r = self.getRefBol();
        *r = !*r;
    }
}

impl Value {
    #[inline(always)]
    fn gt(&self, val: Value, typ: &DataType) -> bool {
        match typ {
            Int => {
                self.getNum() > val.getNum()
            }
            Float => {
                self.getFlo() > val.getFlo()
            },
            Bool => {
                self.getBool() & !val.getBool()
            },
            Array { .. } => panic!(),
            Object { .. } => panic!()
        }
    }

    #[inline(always)]
    fn inc(&mut self, typ: &DataType) {
        match typ {
            Int => {
                *self.getRefNum()+=1;
            }
            Float => {
                *self.getRefFlo()+=1.;
            }
            Bool => panic!(),
            Array { .. } => panic!(),
            Object { .. } => panic!()
        }
    }

    #[inline(always)]
    fn dec(&mut self, typ: &DataType) {
        match typ {
            Int => {
                *self.getRefNum()-=1;
            }
            Float => {
                *self.getRefFlo()-=1.;
            }
            Bool => panic!(),
            Array { .. } => panic!(),
            Object { .. } => panic!()
        }
    }

    #[inline(always)]
    fn less(&self, val: Value, typ: &DataType) -> bool {
        match typ {
            Int => {
                self.getNum() < val.getNum()
            }
            Float => {
                self.getFlo() < val.getFlo()
            },
            Bool => {
                !self.getBool() & val.getBool()
            },
            Array { .. } => panic!(),
            Object { .. } => panic!()
        }
    }

    #[inline(always)]
    fn eq(&self, val: Value, typ: &DataType) -> bool {
        match typ {
            Int => {
                self.getNum() == val.getNum()
            }
            Float => {
                self.getFlo() == val.getFlo()
            },
            Bool => {
                self.getBool() == val.getBool()
            },
            Array { .. } => panic!(),
            Object { .. } => panic!()
        }
    }
}

impl Value {
    #[inline(always)]
    fn add(&mut self, value: &Value, typ: &DataType) {
        match typ {
            Int => {
                *self.getRefNum() += value.getNum();
            }
            Float => {
                *self.getRefFlo() += value.getFlo();
            }
            Bool => {}
            Array { .. } => {}
            Object { .. } => {}
        }
    }

    #[inline(always)]
    fn sub(&mut self, value: &Value, typ: &DataType) {
        match typ {
            Int => {
                *self.getRefNum() -= value.getNum();
            }
            Float => {
                *self.getRefFlo() -= value.getFlo();
            }
            Bool => {}
            Array { .. } => {}
            Object { .. } => {}
        }
    }

    #[inline(always)]
    fn mul(&mut self, value: &Value, typ: &DataType) {
        match typ {
            Int => {
                *self.getRefNum() *= value.getNum();
            }
            Float => {
                *self.getRefFlo() *= value.getFlo();
            }
            Bool => {}
            Array { .. } => {}
            Object { .. } => {}
        }
    }

    #[inline(always)]
    fn div(&mut self, value: &Value, typ: &DataType) {
        match typ {
            Int => {
                *self.getRefNum() /= value.getNum();
            }
            Float => {
                *self.getRefFlo() /= value.getFlo();
            }
            Bool => {}
            Array { .. } => {}
            Object { .. } => {}
        }
    }

    #[inline(always)]
    fn f2i(&mut self) -> Value {
        Num(self.getFlo() as isize)
    }

    #[inline(always)]
    fn i2f(&mut self) -> Value {
        Flo(self.getNum() as f32)
    }
}

impl Value {
    #[inline(always)]
    fn isType(&self, typ: &DataType) -> bool {
        match self {
            Num(_) => {
                matches!(typ, Int)
            }
            Flo(_) => {
                matches!(typ, Float)
            }
            Bol(_) => {
                matches!(typ, Bool)
            }
            Reference() => panic!()
        }
    }
}

#[derive(Debug)]
struct StackFrame<'a> {
    previous: Option<&'a StackFrame<'a>>,
    localVariables: &'a mut [Value],
    name: Option<&'a str>
}

#[derive(Clone)]
struct Func<'a> {
    name: String,
    returnType: Option<DataType>,
    varTable: &'a [VariableMetadata],
    argAmount: usize,
    typ: FuncType,
}

#[derive(Clone)]
enum FuncType {
    Runtime {
        rangeStart: usize,
        rangeStop: usize,
    },
    Native {
        callback: fn(&mut VirtualMachine, &mut StackFrame) -> (),
    }
}

enum CachedOpCode {
    CallCache {
        stack: Vec<Value>,
        typ: FuncType,
        argCount: usize
    }
}

struct OpMeta {
    pub callCount: usize,
    pub ignored: bool,
    pub opCache: Option<CachedOpCode>
}

struct VirtualMachine<'a> {
    pub functions: HashMap<String, Func<'a>>,
    pub stack: Vec<Value>,
    pub classes: HashMap<String, MyClass>,
    pub opCodes: Vec<OpCode>,
    pub opCodeCache: Vec<OpMeta>
}

impl <'a>VirtualMachine<'a> {
    fn new() -> Self {
        Self {
            functions: Default::default(),
            stack: vec![],
            classes: Default::default(),
            opCodes: vec![],
            opCodeCache: vec![]
        }
    }

    fn makeNative(&mut self, name: String, args: &'a [VariableMetadata], fun: fn(&mut VirtualMachine, &mut StackFrame) -> (), ret: Option<DataType>) {
        let genName = genFunNameMeta(&name, args);
        let l = args.len();
        self.functions.insert(genName, Func {
            name,
            returnType: ret,
            varTable: args,
            argAmount: l,
            typ: Native {
                callback: fun,
            },
        });
    }
}



struct SeekableOpcodes<'a> {
    pub index: isize,
    pub opCodes: &'a[OpCode],
    pub start: Option<usize>,
    pub end: Option<usize>
}

impl SeekableOpcodes<'_> {
    #[inline(always)]
    fn seek(&mut self, offset: isize) {
        // FIXME boundary check
        self.index += offset;
    }

    #[inline(always)]
    fn next(&mut self) -> (Option<&OpCode>, usize) {
        let n = self.opCodes.get(self.index as usize);
        self.index += 1;

        (n, (self.index-1) as usize)
    }
}

#[inline(always)]
fn argsToString(args: &[DataType]) -> String {
    let mut buf = String::new();

    for (i, arg) in args.iter().enumerate() {
        buf.push_str(arg.toString());
        if i != args.len()-1 {
            buf.push_str(", ")
        }
    }
    buf
}

#[inline(always)]
fn argsToStringMeta(args: &[VariableMetadata]) -> String {
    let mut buf = String::new();

    for (i, arg) in args.iter().enumerate() {
        buf.push_str(arg.typ.toString());
        if i != args.len()-1 {
            buf.push_str(", ")
        }
    }
    buf
}

#[inline(always)]
fn genFunName(name: &str, args: &[DataType]) -> String {
    format!("{}({})", name, argsToString(args))
}

#[inline(always)]
fn genFunNameMeta(name: &String, args: &[VariableMetadata]) -> String {
    format!("{}({})", name, argsToStringMeta(args))
}

/*
fn jitCheck(opCodes: &mut SeekableOpcodes, vm: &mut VirtualMachine, stackFrame: &mut StackFrame) {
    let originalIndex = opCodes.index;
    let mut buf = vec![];
    let mut asmCache = String::new();
    loop {
        let (op, index) = match opCodes.next() {
            (None, _) => {
                return;
            }
            (Some(v), i) => (v, i)
        };
        let cache = vm.opCodeCache.get(index).unwrap();
        unsafe {
            match op {
                FunBegin => {}
                FunName { .. } => {}
                FunReturn { .. } => {}
                LocalVarTable { .. } => {}
                FunEnd => {}
                F2I => {
                    asmCache.add("pop QWORD PTR eax\n");
                    asmCache.add("mov xmm0, QWORD PTR eax\n");
                    asmCache.add("cvttss2si QWORD PTR eax, xmm0\n");
                    asmCache.add("push QWORD PTR eax\n");
                }
                I2F => {}
                PushInt(_) => {}
                PushFloat(_) => {}
                PushBool(_) => {}
                Pop => {}
                Dup => {}
                PushLocal { .. } => {}
                SetLocal { .. } => {}
                Jmp { .. } => {}
                Call { .. } => {}
                Return => {}
                Add(t) => {
                    match t {
                        Int => {
                            asmCache.add("pop QWORD PTR eax\n");
                            asmCache.add("pop QWORD PTR edx\n");
                            asmCache.add("add eax, edx\n");
                            asmCache.add("pop eax\n");
                        }
                        Float => {}
                        Bool => {}
                        Array { .. } => {}
                        Object { .. } => {}
                    }
                }
                Sub(_) => {}
                Div(_) => {}
                Mul(_) => {}
                Equals(_) => {}
                Greater(_) => {}
                Less(_) => {}
                Or => {}
                And => {}
                Not => {}
                ClassBegin => {}
                ClassName { .. } => {}
                ClassField { .. } => {}
                ClassEnd => {}
                New { .. } => {}
                GetField { .. } => {}
                SetField { .. } => {}
                ArrayNew(_) => {}
                ArrayStore(_) => {}
                ArrayLoad(_) => {}
                ArrayLength => {}
                Inc { .. } => {}
                Dec { .. } => {}
            }
        }
        /*
        if cache.callCount > 10 {
            match op {
                Jmp { offset, jmpType, typ } => {

                }
                Call { name, args, encoded } => {

                }
                _ => {}
            }
        }

         */
        buf.push(op.clone());
    }
}

 */

#[inline(always)]
fn run<'a>(opCodes: &mut SeekableOpcodes, vm: &mut VirtualMachine<'a>, stackFrame: &mut StackFrame) {
    loop {
        let (op, index) = match opCodes.next() {
            (None, _) => {
                return;
            }
            (Some(v), i) => (v, i)
        };
        vm.opCodeCache[index].callCount += 1;
        /*
        if vm.opCodeCache[index].callCount > 20 {
            println!("{:?}", vm.opCodeCache.iter().map(  |x| {
                x.callCount
            }).collect::<Vec<usize>>());
            println!("{:?}", opCodes.opCodes);
            return;
        }

         */
        // println!("processing {:?}", op);
        match op {
            FunBegin => panic!(),
            FunName { .. } => panic!(),
            FunReturn { .. } => panic!(),
            LocalVarTable { .. } => panic!(),
            FunEnd => panic!(),
            F2I => {
                let mut x = vm.stack.pop().unwrap();
                vm.stack.push(x.f2i())
            }
            I2F => {
                let mut x = vm.stack.pop().unwrap();
                vm.stack.push(x.i2f())
            }
            PushInt(v) => {
                vm.stack.push(Num(*v))
            }
            PushFloat(v) => {
                vm.stack.push(Flo(*v))
            }
            PushBool(v) => {
                vm.stack.push(Bol(*v))
            }
            Pop => {
                vm.stack.pop();
            }
            Dup => {
                let x = vm.stack.pop().unwrap();
                vm.stack.push(x.clone());
                vm.stack.push(x);
            }
            PushLocal { index } => {
                vm.stack.push(stackFrame.localVariables.get(*index).unwrap().clone())
            }
            SetLocal { index, typ } => {
                let x = vm.stack.pop().unwrap();
                *(stackFrame.localVariables.get_mut(*index).unwrap()) = x;
                // stackFrame.get_mut().localVariables.insert(*index, x);
            }
            Jmp { offset, jmpType, typ } => {
                match jmpType {
                    JmpType::One => {
                        vm.stack.pop().unwrap();
                        let b = vm.stack.pop().unwrap();
                    }
                    JmpType::Zero => {}
                    JmpType::Jmp => {
                        let x = *offset;
                        opCodes.seek(x)
                    }
                    JmpType::Gt => {
                        let a = vm.stack.pop().unwrap();
                        let b = vm.stack.pop().unwrap();
                        if a.gt(b, typ) {
                            let x = *offset;
                            opCodes.seek(x)
                        }
                    }
                    JmpType::Less => {
                        let a = vm.stack.pop().unwrap();
                        let b = vm.stack.pop().unwrap();
                        if a.less(b, typ) {
                            let x = *offset;
                            opCodes.seek(x)
                        }
                    }
                    JmpType::True => {
                        let a = vm.stack.pop().unwrap();
                        if a.getBool() {
                            let x = *offset;
                            opCodes.seek(x)
                        }
                    }
                }
            }
            Call { name, args, encoded } => {
                let cached = match &vm.opCodeCache[index as usize].opCache {
                    Some(v) => {
                        match v {
                            CachedOpCode::CallCache { stack, typ, argCount } => (stack, typ, argCount)
                        }
                    },
                    None => {
                        let f = vm.functions.get(encoded).unwrap();

                        let mut localVars = Vec::with_capacity(f.varTable.len());

                        for i in f.varTable {
                            localVars.push(i.typ.toDefaultValue())
                        }

                        vm.opCodeCache[index] = OpMeta {
                            callCount: 0,
                            ignored: false,
                            opCache: Some(CachedOpCode::CallCache {
                                stack: localVars,
                                typ: f.typ.clone(),
                                argCount: f.argAmount,
                            }),
                        };
                        match vm.opCodeCache[index].opCache.as_ref().unwrap() {
                            CachedOpCode::CallCache { stack, typ, argCount } => (stack, typ, argCount)
                        }
                    }
                };
                /*
                // let genName = genFunName(name, args);
                let f = vm.functions.get(*encoded).unwrap();

                let mut localVars = Vec::with_capacity(f.varTable.len());

                for _ in 0..(f.argAmount) {
                    let arg = vm.stack.pop().unwrap();
                    localVars.push(arg)
                }

                for i in 0..(f.varTable.len()-f.argAmount) {
                    localVars.push(f.varTable[i].typ.toDefaultValue())
                }

                 */

                let e = &mut cached.0.clone().into_boxed_slice();

                for i in 0..(*cached.2) {
                    let arg = vm.stack.pop().unwrap();
                    e[i] = arg;
                }

                let mut stack = StackFrame {
                    previous: Some(stackFrame),
                    localVariables: e,
                    name: Some(encoded),
                };

                match cached.1 {
                    Runtime { rangeStart, rangeStop } => {
                        panic!()
                    }
                    Native { callback } => {
                        callback(vm, &mut stack)
                    }
                }
            }
            Return => {
                return
            }
            Add(v) => {
                let mut a = vm.stack.pop().unwrap();
                let b = vm.stack.pop().unwrap();
                a.add(&b, v);
                vm.stack.push(a)
            }
            Sub(v) => {
                let a = vm.stack.pop().unwrap();
                let mut b = vm.stack.pop().unwrap();

                b.sub(&a, v);
                vm.stack.push(b)
            }
            Div(v) => {
                let mut a = vm.stack.pop().unwrap();
                let b = vm.stack.pop().unwrap();
                a.div(&b, v);
                vm.stack.push(a)
            }
            Mul(v) => {
                let mut a = vm.stack.pop().unwrap();
                let b = vm.stack.pop().unwrap();
                a.mul(&b, v);
                vm.stack.push(a)
            }
            Equals(v) => {
                let a = vm.stack.pop().unwrap();
                let b = vm.stack.pop().unwrap();
                a.eq(b, v);
                vm.stack.push(a);
            }
            Greater(v) => {
                let a = vm.stack.pop().unwrap();
                let b = vm.stack.pop().unwrap();
                let res = a.gt(b, v);
                vm.stack.push(Bol(res));
            }
            Less(v) => {
                let a = vm.stack.pop().unwrap();
                let b = vm.stack.pop().unwrap();
                let res = a.less(b, v);
                vm.stack.push(Bol(res));
            }
            Or => {
                let mut a = vm.stack.pop().unwrap();
                let b = vm.stack.pop().unwrap();
                a.or(b);
                vm.stack.push(a);
            }
            And => {
                let mut a = vm.stack.pop().unwrap();
                let b = vm.stack.pop().unwrap();
                a.and(b);
                vm.stack.push(a);
            }
            Not => {
                let mut a = vm.stack.pop().unwrap();
                a.not();
                vm.stack.push(a);
            }
            ClassBegin => panic!(),
            ClassName { .. } => panic!(),
            ClassField { .. } => panic!(),
            ClassEnd => panic!(),
            New { .. } => panic!(),
            GetField { .. } => panic!(),
            SetField { .. } => panic!(),
            ArrayNew(_) => panic!(),
            ArrayStore(_) => panic!(),
            ArrayLoad(_) => panic!(),
            ArrayLength => panic!(),
            Inc { typ, index } => {
                stackFrame.localVariables.get_mut(*index).unwrap().inc(typ)
            }
            Dec { typ, index } => {
                stackFrame.localVariables.get_mut(*index).unwrap().dec(typ)
            }
        }
    }
}

fn main() {
    let mut vm = VirtualMachine::new();

    let a = [VariableMetadata { name: "value".to_string(), typ: Int }];
    let b = [VariableMetadata { name: "value".to_string(), typ: Float }];
    vm.makeNative(String::from("print"), &a, |a, b|{
        println!("{}", b.localVariables[0].getNum())
    }, None);

    vm.makeNative(String::from("print"), &b, |a, b|{
        println!("{}", b.localVariables[0].getFlo())
    }, None);

    vm.makeNative(String::from("exec"), &[], |a, b| {
        /*
        let stack = match b.previous {
            None => b,
            Some(v) => v
        };

         */
        let genOps = [
            PushInt(1),
            Pop,
            PushInt(69),
            Call { name: "print".to_string(), args: Box::new([Int]), encoded: "print(int)".to_string() }
        ];

        let mut seek = SeekableOpcodes {
            index: 0,
            opCodes: &genOps,
            start: None,
            end: None,
        };

        run(&mut seek, a,  b);
    }, None);
    let ops = [
        PushFloat(10000000.),
        SetLocal { index: 0, typ: Float },
        PushLocal { index: 0 },
        PushFloat(0.),
        Less(Float),
        Jmp {
            offset: 1,
            jmpType: JmpType::True,
            typ: Int,
        },
        Return,
        PushLocal { index: 0 },
        // Pop,
        Call { name: "print".to_string(), args: Box::new([Float]), encoded: "print(float)".to_string() },
        Dec { typ: Float, index: 0 },
        Jmp {
            offset: -9,
            jmpType: JmpType::Jmp,
            typ: Int,
        }
    ];

    let cc = [
        Call {
            name: "exec".to_string(),
            args: Box::new([Int]),
            encoded: "exec()".to_string()
        }
    ];

    let x = vec![
        vec![
            PushInt(69),
            PushInt(1),
            Add(Int),
            Call {
                name: "print".to_string(),
                args: Box::new([Int]),
                encoded: "print(int)".to_string()
            }
        ]
    ];

    let res = serialize(&ops);
    let xd = deserialize(res);

<<<<<<< HEAD
    println!("{:?}", xd);
=======
>>>>>>> 43b913a7
    let mut seek = SeekableOpcodes {
        index: 0,
        opCodes: &ops,
        start: None,
        end: None,
    };

    let mut stack = StackFrame {
        previous: None,
        localVariables: &mut [Flo(0.)],
        name: None,
    };

    vm.opCodeCache = std::iter::repeat_with(|| OpMeta {
        callCount: 0,
        ignored: false,
        opCache: None,
    }).take(seek.opCodes.len()).collect();

    run(&mut seek, &mut vm, &mut stack);
    println!("{:?}", vm.stack.pop());
}

fn serialize(ops: &[OpCode]) -> Vec<u8> {
    let mut buf = vec![];

    for op in ops {
        let opId: [u8; 72] = unsafe { std::mem::transmute((*op).clone()) };
        buf.push(opId[0]);

        match op {
            FunBegin => {}
            Or => {}
            And => {}
            Not => {}
            FunEnd => {}
            F2I => {}
            I2F => {}
            Pop => {}
            Dup => {}
            ClassBegin => {}
            ClassEnd => {}
            ArrayLength => {}
            Return => {}

            PushInt(i) => {
                let data = (*i).to_ne_bytes();
                buf.extend_from_slice(&data);
            }
            PushFloat(i) => {
                let data = (*i).to_ne_bytes();
                buf.extend_from_slice(&data);
            }
            PushBool(i) => {
                buf.push(*i as u8);
            }
            Div(t)
            | Mul(t)
            | Sub(t)
            | Add(t)
            | Equals(t)
            | Greater(t)
            | Less(t)
            | ArrayNew(t)
            | ArrayStore(t)
            | ArrayLoad(t)
            => {
                t.toBytes(&mut buf)
            }
            FunReturn { typ } => {
                match typ {
                    None => {
                        buf.push(0);
                    }
                    Some(v) => {
                        buf.push(1);
                        v.toBytes(&mut buf)
                    }
                }
            }
            ClassName { name }
            | New { name }
            | FunName { name }
            => {
                let bs = name.escape_default().to_string();
                buf.extend(bs.len().to_ne_bytes());
                buf.extend(bs.as_bytes());
            }
            ClassField { name, typ }
            | GetField { name, typ }
            | SetField { name, typ }
            => {
                let bs = name.escape_default().to_string();
                buf.extend(bs.len().to_ne_bytes());
                buf.extend(bs.as_bytes());
                typ.toBytes(&mut buf);
            }
            Inc { typ, index }
            | Dec { typ, index }
            | SetLocal { index, typ }
            => {
                typ.toBytes(&mut buf);
                buf.extend(index.to_ne_bytes());
            }
            PushLocal { index } => {
                buf.extend(index.to_ne_bytes());
            }
            Jmp { offset, jmpType, typ } => {
                buf.extend(offset.to_ne_bytes());
                jmpType.toBytes(&mut buf);
                typ.toBytes(&mut buf);
            }
            Call { name, args, encoded } => {
                let bs = name.escape_default().to_string();
                buf.extend(bs.len().to_ne_bytes());
                buf.extend(bs.as_bytes());
                buf.extend(args.len().to_ne_bytes());
                for arg in &**args {
                    arg.toBytes(&mut buf);
                }
                let be = encoded.escape_default().to_string();
                buf.extend(be.len().to_ne_bytes());
                buf.extend(be.as_bytes());
            }
            LocalVarTable { typ, argsCount } => {
                buf.extend(typ.len().to_ne_bytes());
                for t in &**typ {
                    t.toBytes(&mut buf);
                }
                buf.extend(argsCount.to_ne_bytes());
            }
        }
    }
    buf
}

fn getStr(bytes: &[u8], index: usize) -> (String, usize) {
    let d = [
        bytes[index],
        bytes[index+1],
        bytes[index+2],
        bytes[index+3],
        bytes[index+4],
        bytes[index+5],
        bytes[index+6],
        bytes[index+7]
    ];

    let mut consumed = d.len();

    let n: usize = unsafe { transmute(d) };
    consumed += n;

    let mut buf = vec![];

    for i in 0..n {
        buf.push(bytes[index+d.len()+i])
    }
    (String::from_utf8_lossy(&buf).to_string(), consumed)
}

fn getSize(bytes: &[u8], index: usize) -> (usize, usize) {
    let d = [
        bytes[index],
        bytes[index+1],
        bytes[index+2],
        bytes[index+3],
        bytes[index+4],
        bytes[index+5],
        bytes[index+6],
        bytes[index+7]
    ];

    let consumed = d.len();

    let n: usize = unsafe { transmute(d) };

    (n, consumed)
}

fn getFloat(bytes: &[u8], index: usize) -> (f32, usize) {
    let d = [
        bytes[index],
        bytes[index+1],
        bytes[index+2],
        bytes[index+3]
    ];

    let consumed = d.len();

    let n: f32 = unsafe { transmute(d) };

    (n, consumed)
}

fn getType(bytes: &[u8], index: usize) -> (DataType, usize) {
    let d = [
        bytes[index]
    ];

    let mut consumed = d.len();

    let n: RawDataType = unsafe { transmute(d) };

    println!("a {:?}", n);

    let t = match n {
        RawDataType::Int => {
            DataType::Int
        }
        RawDataType::Float => {
            DataType::Float
        }
        RawDataType::Bool => {
            DataType::Bool
        }
        RawDataType::Array => {
            let t = getType(bytes, index + consumed);
            consumed += t.1;
            DataType::Array { inner: Box::new(t.0) }
        }
        RawDataType::Object => {
            let n = getStr(bytes, index + consumed);
            consumed += n.1;
            Object { name: n.0 }
        }
    };

    println!("b");

    (t, consumed)
}

fn getMeta(bytes: &[u8], index: usize) -> (VariableMetadata, usize) {
    let n = getStr(bytes, index);

    let mut consumed = n.1;

    let t = getType(bytes, index + consumed);
    consumed += n.1;

    (VariableMetadata {
        name: n.0,
        typ: t.0,
    }, consumed)
}

fn deserialize(mut data: Vec<u8>) -> Vec<OpCode> {
    let mut buf = vec![];
    let mut skip = 0;

    for (ind, o) in data.iter().enumerate() {
        let i = ind+1;
        if skip > 0 {
            skip -= 1;
            continue
        }
        let op: RawOpCode = unsafe { transmute(*o) };
        println!("{:?}", op);

        match op {
            RawOpCode::FunBegin => {
                buf.push(FunBegin)
            }
            RawOpCode::FunName => {
                let s = getStr(&data, i);
                skip += s.1;
                buf.push(FunName { name: s.0 })
            }
            RawOpCode::FunReturn => {
                buf.push(FunReturn { typ: None })
            }
            RawOpCode::LocalVarTable => {
                let mut offset = i;
                let s = getSize(&data, offset);
                skip += s.1;
                offset += s.1;
                let mut bu = Vec::with_capacity(s.0);
                for _ in 0..s.0 {
                    let v = getMeta(&data, offset);
                    skip += v.1;
                    offset += v.1;
                    bu.push(v.0)
                }
                let siz = getSize(&data, offset);
                skip += siz.1;
                buf.push(LocalVarTable { typ: bu.into_boxed_slice(), argsCount: siz.0 })
            }
            RawOpCode::FunEnd => {
                buf.push(FunEnd)
            }
            RawOpCode::F2I => {
                buf.push(F2I)
            }
            RawOpCode::I2F => {
                buf.push(I2F)
            }
            RawOpCode::PushInt => {
                let s = getSize(&data, i);
                skip += s.1;
                buf.push(PushInt(s.0 as isize))
            }
            RawOpCode::PushFloat => {
                let s = getFloat(&data, i);
                println!("push f {} {}", s.0, s.1);
                skip += s.1;
                buf.push(PushFloat(s.0))
            }
            RawOpCode::PushBool => {
                buf.push(PushBool(data[i] != 0))
            }
            RawOpCode::Pop => {
                buf.push(Pop)
            }
            RawOpCode::Dup => {
                buf.push(Dup)
            }
            RawOpCode::PushLocal => {
                let s = getSize(&data, i);
                skip += s.1;
                buf.push(PushLocal { index: s.0 })
            }
            RawOpCode::SetLocal => {
                println!("UwU");
                let t = getType(&data, i);
                skip += t.1;
                println!("meow {:?}", &t.1);
                let s = getSize(&data, i+t.1);
                skip += s.1;
                buf.push(SetLocal { index: s.0, typ: t.0 })
            }
            RawOpCode::Jmp => {
                let s = getSize(&data, i);
                skip += s.1;

                let jmpType: JmpType = unsafe { transmute(data[i+s.1]) };
                skip += 1;

                let t = getType(&data, i+s.1+1);
                skip += t.1;

                buf.push(Jmp {
                    offset: s.0 as isize,
                    jmpType,
                    typ: t.0,
                })
            }
            RawOpCode::Call => {
                let mut offset = i;

                let name = getStr(&data, offset);
                skip += name.1;
                offset += name.1;
                let amount = getSize(&data, offset);
                skip += amount.1;
                offset += amount.1;
                let mut args = vec![];
                for _ in 0..amount.0 {
                    let t = getType(&data, offset);
                    skip += t.1;
                    offset += t.1;
                    args.push(t.0);
                }
                let encName = getStr(&data, offset);
                skip += encName.1;
                offset += encName.1;

                buf.push(Call {
                    name: name.0,
                    args: args.into_boxed_slice(),
                    encoded: encName.0,
                })
            }
            RawOpCode::Return => {
                buf.push(Return)
            }
            RawOpCode::Add => {
                let d = getType(&data, i);
                skip += d.1;
                buf.push(Add(d.0))
            }
            RawOpCode::Sub => {
                let d = getType(&data, i);
                skip += d.1;
                buf.push(Sub(d.0))
            }
            RawOpCode::Div => {
                let d = getType(&data, i);
                skip += d.1;
                buf.push(Div(d.0))
            }
            RawOpCode::Mul => {
                let d = getType(&data, i);
                skip += d.1;
                buf.push(Mul(d.0))
            }
            RawOpCode::Equals => {
                let d = getType(&data, i);
                skip += d.1;
                buf.push(Equals(d.0))
            }
            RawOpCode::Greater => {
                let d = getType(&data, i);
                skip += d.1;
                buf.push(Greater(d.0))
            }
            RawOpCode::Less => {
                let d = getType(&data, i);
                skip += d.1;
                buf.push(Less(d.0))
            }
            RawOpCode::Or => {
                buf.push(Or)
            }
            RawOpCode::And => {
                buf.push(And)
            }
            RawOpCode::Not => {
                buf.push(Not)
            }
            RawOpCode::ClassBegin => {
                buf.push(ClassBegin)
            }
            RawOpCode::ClassName => {}
            RawOpCode::ClassField => {}
            RawOpCode::ClassEnd => {
                buf.push(ClassEnd)
            }
            RawOpCode::New => {
                let s = getStr(&data, i);
                skip += s.1;
                buf.push(New { name: s.0 })
            }
            RawOpCode::GetField => {}
            RawOpCode::SetField => {}
            RawOpCode::ArrayNew => {
                let t = getType(&data, i);
                skip += t.1;
                buf.push(ArrayNew(t.0))
            }
            RawOpCode::ArrayStore => {}
            RawOpCode::ArrayLoad => {}
            RawOpCode::ArrayLength => {
                buf.push(ArrayLength)
            }
            RawOpCode::Inc => {
                let t = getType(&data, i);
                skip += t.1;
                let s = getSize(&data, i+t.1);
                skip += s.1;
                buf.push(Inc { index: s.0, typ: t.0 })
            }
            RawOpCode::Dec => {
                let t = getType(&data, i);
                skip += t.1;
                let s = getSize(&data, i+t.1);
                skip += s.1;
                buf.push(Dec { index: s.0, typ: t.0 })
            }
        }
    }

    buf
}<|MERGE_RESOLUTION|>--- conflicted
+++ resolved
@@ -1,16 +1,11 @@
-<<<<<<< HEAD
-use std::arch::asm;
-=======
 extern crate core;
 
 mod lexer;
 mod parser;
 mod ast;
 
->>>>>>> 43b913a7
 use std::collections::HashMap;
 use std::mem::transmute;
-use std::ops::Add;
 use crate::DataType::*;
 use crate::FuncType::*;
 use crate::OpCode::*;
@@ -596,18 +591,12 @@
     }
 }
 
-struct OpMeta {
-    pub callCount: usize,
-    pub ignored: bool,
-    pub opCache: Option<CachedOpCode>
-}
-
 struct VirtualMachine<'a> {
     pub functions: HashMap<String, Func<'a>>,
     pub stack: Vec<Value>,
     pub classes: HashMap<String, MyClass>,
     pub opCodes: Vec<OpCode>,
-    pub opCodeCache: Vec<OpMeta>
+    pub opCodeCache: Vec<Option<CachedOpCode>>
 }
 
 impl <'a>VirtualMachine<'a> {
@@ -697,101 +686,6 @@
     format!("{}({})", name, argsToStringMeta(args))
 }
 
-/*
-fn jitCheck(opCodes: &mut SeekableOpcodes, vm: &mut VirtualMachine, stackFrame: &mut StackFrame) {
-    let originalIndex = opCodes.index;
-    let mut buf = vec![];
-    let mut asmCache = String::new();
-    loop {
-        let (op, index) = match opCodes.next() {
-            (None, _) => {
-                return;
-            }
-            (Some(v), i) => (v, i)
-        };
-        let cache = vm.opCodeCache.get(index).unwrap();
-        unsafe {
-            match op {
-                FunBegin => {}
-                FunName { .. } => {}
-                FunReturn { .. } => {}
-                LocalVarTable { .. } => {}
-                FunEnd => {}
-                F2I => {
-                    asmCache.add("pop QWORD PTR eax\n");
-                    asmCache.add("mov xmm0, QWORD PTR eax\n");
-                    asmCache.add("cvttss2si QWORD PTR eax, xmm0\n");
-                    asmCache.add("push QWORD PTR eax\n");
-                }
-                I2F => {}
-                PushInt(_) => {}
-                PushFloat(_) => {}
-                PushBool(_) => {}
-                Pop => {}
-                Dup => {}
-                PushLocal { .. } => {}
-                SetLocal { .. } => {}
-                Jmp { .. } => {}
-                Call { .. } => {}
-                Return => {}
-                Add(t) => {
-                    match t {
-                        Int => {
-                            asmCache.add("pop QWORD PTR eax\n");
-                            asmCache.add("pop QWORD PTR edx\n");
-                            asmCache.add("add eax, edx\n");
-                            asmCache.add("pop eax\n");
-                        }
-                        Float => {}
-                        Bool => {}
-                        Array { .. } => {}
-                        Object { .. } => {}
-                    }
-                }
-                Sub(_) => {}
-                Div(_) => {}
-                Mul(_) => {}
-                Equals(_) => {}
-                Greater(_) => {}
-                Less(_) => {}
-                Or => {}
-                And => {}
-                Not => {}
-                ClassBegin => {}
-                ClassName { .. } => {}
-                ClassField { .. } => {}
-                ClassEnd => {}
-                New { .. } => {}
-                GetField { .. } => {}
-                SetField { .. } => {}
-                ArrayNew(_) => {}
-                ArrayStore(_) => {}
-                ArrayLoad(_) => {}
-                ArrayLength => {}
-                Inc { .. } => {}
-                Dec { .. } => {}
-            }
-        }
-        /*
-        if cache.callCount > 10 {
-            match op {
-                Jmp { offset, jmpType, typ } => {
-
-                }
-                Call { name, args, encoded } => {
-
-                }
-                _ => {}
-            }
-        }
-
-         */
-        buf.push(op.clone());
-    }
-}
-
- */
-
 #[inline(always)]
 fn run<'a>(opCodes: &mut SeekableOpcodes, vm: &mut VirtualMachine<'a>, stackFrame: &mut StackFrame) {
     loop {
@@ -801,17 +695,6 @@
             }
             (Some(v), i) => (v, i)
         };
-        vm.opCodeCache[index].callCount += 1;
-        /*
-        if vm.opCodeCache[index].callCount > 20 {
-            println!("{:?}", vm.opCodeCache.iter().map(  |x| {
-                x.callCount
-            }).collect::<Vec<usize>>());
-            println!("{:?}", opCodes.opCodes);
-            return;
-        }
-
-         */
         // println!("processing {:?}", op);
         match op {
             FunBegin => panic!(),
@@ -889,7 +772,7 @@
                 }
             }
             Call { name, args, encoded } => {
-                let cached = match &vm.opCodeCache[index as usize].opCache {
+                let cached = match &vm.opCodeCache[index as usize] {
                     Some(v) => {
                         match v {
                             CachedOpCode::CallCache { stack, typ, argCount } => (stack, typ, argCount)
@@ -904,16 +787,12 @@
                             localVars.push(i.typ.toDefaultValue())
                         }
 
-                        vm.opCodeCache[index] = OpMeta {
-                            callCount: 0,
-                            ignored: false,
-                            opCache: Some(CachedOpCode::CallCache {
-                                stack: localVars,
-                                typ: f.typ.clone(),
-                                argCount: f.argAmount,
-                            }),
-                        };
-                        match vm.opCodeCache[index].opCache.as_ref().unwrap() {
+                        vm.opCodeCache[index] = Some(CachedOpCode::CallCache {
+                            stack: localVars,
+                            typ: f.typ.clone(),
+                            argCount: f.argAmount,
+                        });
+                        match vm.opCodeCache[index].as_ref().unwrap() {
                             CachedOpCode::CallCache { stack, typ, argCount } => (stack, typ, argCount)
                         }
                     }
@@ -1125,10 +1004,6 @@
     let res = serialize(&ops);
     let xd = deserialize(res);
 
-<<<<<<< HEAD
-    println!("{:?}", xd);
-=======
->>>>>>> 43b913a7
     let mut seek = SeekableOpcodes {
         index: 0,
         opCodes: &ops,
@@ -1142,11 +1017,7 @@
         name: None,
     };
 
-    vm.opCodeCache = std::iter::repeat_with(|| OpMeta {
-        callCount: 0,
-        ignored: false,
-        opCache: None,
-    }).take(seek.opCodes.len()).collect();
+    vm.opCodeCache= std::iter::repeat_with(|| None).take(seek.opCodes.len()).collect();
 
     run(&mut seek, &mut vm, &mut stack);
     println!("{:?}", vm.stack.pop());
